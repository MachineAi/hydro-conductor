--- conflicted
+++ resolved
@@ -25,14 +25,9 @@
 temp_files_path = '/home/mfischer/vic_dev/out/testing/temp_out_files/' # ditto?
 # set it as default = os.env(tmp)
 
-<<<<<<< HEAD
-=======
-BARE_SOIL_ID = '19'
-
 one_year = relativedelta(years=+1)
 one_day = relativedelta(days=+1)
 
->>>>>>> 73e72e6f
 class MyParser(argparse.ArgumentParser):
     def error(self, message):
         sys.stderr.write('error: %s]n' % message)
@@ -361,10 +356,8 @@
                                 vic_global_file)
 
     # Initial VIC output state filename prefix is determined by STATENAME in the global file
-<<<<<<< HEAD
-    state_filename_prefix = global_parms['STATENAME']
-
-    # Numeric code indicating a glacier vegetation tile (HRU)
+    state_filename_prefix = global_parms.statename
+
     try:
         GLACIER_ID = global_parms['GLACIER_ID']
     except KeyError:
@@ -378,14 +371,8 @@
         print('No value for OPEN_GROUND_ID was provided in the VIC global file. Assuming default value of {}.'.format(OPEN_GROUND_ID))
 
     # Get VIC vegetation parameters and grid cell IDs from initial Vegetation Parameter File
-    veg_parm_file = global_parms['VEGPARAM']
+    veg_parms, cell_ids = get_veg_parms(global_parms.vegparm)
     veg_parms, cell_ids = get_veg_parms(veg_parm_file, GLACIER_ID, glacier_root_zone_parms, OPEN_GROUND_ID, open_ground_root_zone_parms)
-=======
-    state_filename_prefix = global_parms.statename
-
-    # Get VIC vegetation parameters and grid cell IDs from initial Vegetation Parameter File
-    veg_parms, cell_ids = get_veg_parms(global_parms.vegparm)
->>>>>>> 73e72e6f
 
     # Get VIC snow/elevation band parameters from initial Snow Band File
     num_snow_bands, snb_file = global_parms.snow_band.split()
@@ -427,36 +414,15 @@
     glacier_mask = np.loadtxt(init_glacier_mask_file, skiprows=5)
 
     # Apply the initial glacier mask and modify the band and glacier area fractions accordingly
-<<<<<<< HEAD
     # NOTE: the following needs to be updated to handle initial case + general case. See whiteboard May 14
     update_band_area_fracs(cell_ids, cell_areas, snb_parms, veg_parms, num_snow_bands, band_size, pixel_to_cell_map,
                       surf_dem_initial, num_rows_dem, num_cols_dem, glacier_mask)
     temp_snb = temp_files_path + 'snb_temp_' + str(year) + '.txt'
     snb_parms.save(temp_snb)
-    temp_vpf = temp_files_path + 'vpf_temp_' + str(year) + '.txt'
-    veg_parms.save(temp_vpf)
-    
-=======
-    # NOTE: the following will not work for initial case.  We need a special function as per whiteboard photo May 13
-    #area_frac_bands, area_frac_glacier = update_band_areas(cell_ids, cell_areas, snb_parms, num_snow_bands, band_size, pixel_to_cell_map,
-    #                  surf_dem_initial, num_rows_dem, num_cols_dem, glacier_mask)
-    
-    # Calculate the initial residual (i.e. non-glacier) area fractions for all bands in all cells
-    # NOTE: similar to above. 
-    #veg_parms.init_residual_area_fracs(snb_parms)
-    
-    # Update the vegetation parameters vis-a-vis the application of the initial glacier mask, and write to new temporary file temp_vpf
-    #update_veg_parms(cell_ids, veg_parms, area_frac_bands, area_frac_glacier, residual_area_fracs)
-    veg_parms.update(area_frac_bands, area_frac_glacier)
     temp_vpf = temp_files_path + 'vpf_temp_' + global_parms.startdate.isoformat() + '.txt'
     veg_parms.save(temp_vpf)
     
-    # Update snow band parameters vis-a-vis the application of the initial glacier mask, and write to new temporary file temp_snb
-    update_snb_parms(snb_parms, area_frac_bands)
     temp_snb = temp_files_path + 'snb_temp_' + global_parms.startdate.isoformat() + '.txt'
-    write_snb_parms_file(temp_snb, snb_parms, area_frac_bands)
-    
->>>>>>> 73e72e6f
 
     # Run the coupled VIC-RGM model for the time range specified in the VIC global parameters file
     time_iterator = run_ranges(global_parms.startdate,
@@ -513,32 +479,15 @@
             glacier_mask_file = temp_files_path + 'glacier_mask_' + start.isoformat() + '.gsa'
             write_grid_to_gsa_file(glacier_mask, glacier_mask_file)
         
-<<<<<<< HEAD
         # 8. Update areas of each elevation band in each VIC grid cell, and update snow band and vegetation parameters
         update_band_area_fracs(cell_ids, cell_areas, snb_parms, veg_parms, num_snow_bands, band_size, pixel_to_cell_map, rgm_surf_dem_out, num_rows_dem, num_cols_dem, glacier_mask)
         temp_snb = temp_files_path + 'snb_temp_' + str(year) + '.txt'
         snb_parms.save(temp_snb)
-        temp_vpf = temp_files_path + 'vpf_temp_' + str(year) + '.txt'
-        veg_parms.save(temp_vpf)
-
-        # 11 Update HRUs in VIC state file 
-=======
-        # 8. Update areas of each elevation band in each VIC grid cell, and calculate area fractions
-        area_frac_bands, area_frac_glacier = update_band_areas(cell_ids, cell_areas, snb_parms, num_snow_bands, band_size, pixel_to_cell_map, rgm_surf_dem_out, num_rows_dem, num_cols_dem, glacier_mask)
-
-        # 9. Update vegetation parameters and write to new temporary file temp_vpf
-        #update_veg_parms(cell_ids, veg_parms, area_frac_bands, area_frac_glacier, residual_area_fracs)
-        veg_parms.update(area_frac_bands, area_frac_glacier, residual_area_fracs)
         temp_vpf = temp_files_path + 'vpf_temp_' + start.isoformat() + '.txt'
         veg_parms.save(temp_vpf)
 
-        # 10. Update snow band parameters and write to new temporary file temp_snb
-        update_snb_parms(snb_parms, area_frac_bands)
         temp_snb = temp_files_path + 'snb_temp_' + start.isoformat() + '.txt'
-        write_snb_parms_file(temp_snb, snb_parms, area_frac_bands)
-
         # 11 Update HRUs in VIC state file
->>>>>>> 73e72e6f
             # don't forget to close the state file
 
         # Get ready for the next loop
