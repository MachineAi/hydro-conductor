--- conflicted
+++ resolved
@@ -16,14 +16,9 @@
 import h5py
 from dateutil.relativedelta import relativedelta
 
-<<<<<<< HEAD
+from conductor.snbparams import SnbParams
 from conductor.vegparams import VegParams
 from conductor.vic_globals import Global
-=======
-from snbparams import SnbParams
-from vegparams import VegParams
-from vic_globals import get_global_parms, update_global_parms, write_global_parms_file
->>>>>>> f8e3444c
 
 vic_full_path = '/home/mfischer/code/vic/vicNl'  # should this be a command line parameter?
 rgm_full_path = '/home/mfischer/code/rgm/rgm' # ditto?
@@ -283,40 +278,6 @@
     glacier_mask[diffs > 0] = 1
     return glacier_mask
 
-<<<<<<< HEAD
-def update_snb_parms(snb_parms, area_frac_bands):
-    print('update_snb_parms...')
-    for cell in snb_parms:
-        #print('cell: {}'.format(cell)
-        snb_parms[cell][0] = area_frac_bands[cell]
-        print(' '.join(map(str, snb_parms[cell][0])))
-
-def write_snb_parms_file(temp_snb, snb_parms, area_frac_bands):
-    """ Writes current (updated) snow band parameters to a new temporary
-        Snow Band File for feeding back into VIC
-    """
-    print('write_snb_parms_file...')
-    #NOTE: the following does not work for the list of lists that is snb_parms
-    # with open(temp_snb, 'w') as f:
-    #     writer = csv.writer(f, delimiter=' ')
-    #     for cell in snb_parms: 
-    #         print('area_frac_bands[{}]: {}'.format(cell, area_frac_bands[cell]))
-    #         print('snb_parms[{}][1:3]: {}'.format(cell, snb_parms[cell][1:3]))                  
-    #         line = [ cell, area_frac_bands[cell] ] + snb_parms[cell][1:3]
-    #         writer.writerow(line)
-    with open(temp_snb, 'w') as f:
-        writer = csv.writer(f, delimiter=' ')
-        for cell in snb_parms:
-            line = []
-            line.append(cell)
-            for area_frac in area_frac_bands[cell]:
-                line.append(area_frac)
-            for band_frac in snb_parms[cell][1]:
-                line.append(band_frac) # append existing median elevations
-            for pfactor in snb_parms[cell][2]:
-                line.append(pfactor) # append existing Pfactor values
-            writer.writerow(line)
-
 def run_ranges(startdate, enddate, glacier_start):
     '''Generator which yields date ranges (a 2-tuple) that represent
        times at which to begin and end a VIC run.
@@ -354,8 +315,6 @@
         tn = min(tn, enddate)
         yield t0, tn
 
-=======
->>>>>>> f8e3444c
 # Main program
 def main():
     print('\n\nVIC + RGM ... together at last!')
