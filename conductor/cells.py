--- conflicted
+++ resolved
@@ -10,11 +10,6 @@
 from collections import OrderedDict
 from copy import deepcopy
 import numpy as np
-<<<<<<< HEAD
-
-#from conductor.snbparams.PaddedDeque import unpadded_enumerate
-=======
->>>>>>> 79f57da1
 
 class Band(object):
     """ Class capturing VIC cell parameters at the elevation band level
